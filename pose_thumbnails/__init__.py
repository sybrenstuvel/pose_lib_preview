--- conflicted
+++ resolved
@@ -17,24 +17,14 @@
 # ##### END GPL LICENSE BLOCK #####
 
 
-<<<<<<< HEAD
 __version__ = '2.0.0'
-
-bl_info = {
-    'name': 'Pose Library Thumbnails',
-    'author': 'Jasper van Nieuwenhuizen (jasperge) & Sybren A. Stüvel (dr_sybren)',
-    'version': (2, 0, 0),
-    'blender': (2, 80, 0),
-=======
-__version__ = '1.0.1'
 
 bl_info = {
     'name': 'Pose Library Thumbnails',
     'author': ('Jasper van Nieuwenhuizen (jasperge), Sybren A. Stüvel (dr_sybren)'
                ' & Patrick W. Crawford (TheDuckCow)'),
-    'version': (1, 0, 1),
-    'blender': (2, 7, 8),
->>>>>>> 6f6c98b8
+    'version': (2, 0, 0),
+    'blender': (2, 80, 0),
     'location': 'Properties > Armature > Pose Library',
     'description': 'Add thumbnails for the poses of a pose Library',
     'wiki_url': 'https://github.com/jasperges/pose-thumbnails/wiki',
